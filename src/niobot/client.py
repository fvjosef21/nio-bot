--- conflicted
+++ resolved
@@ -270,13 +270,8 @@
                 if c.startswith(self.command_prefix):
                     return self.command_prefix
 
-<<<<<<< HEAD
-        _p = get_prefix(content)
-        if _p:
-=======
         matched_prefix = get_prefix(content)
         if matched_prefix:
->>>>>>> 72ee5944
             try:
                 command = original_command = content[len(matched_prefix) :].splitlines()[0].split(" ")[0]
             except IndexError:
@@ -292,9 +287,6 @@
                     self.dispatch("command_error", command, error)
                     return
 
-<<<<<<< HEAD
-                context = command.construct_context(self, room, event, _p + original_command)
-=======
                 context = command.construct_context(
                     self,
                     room=room,
@@ -302,7 +294,6 @@
                     invoking_prefix=matched_prefix,
                     meta=matched_prefix + original_command,
                 )
->>>>>>> 72ee5944
                 self.dispatch("command", context)
 
                 def _task_callback(t: asyncio.Task):
